--- conflicted
+++ resolved
@@ -3,16 +3,17 @@
 Lookup the etymology of English words in your [Obsidian](https://obsidian.md/) notes.
 
 This plugin fetches results from Douglas Harper's fantastic [Online Etymology Dictionary](https://www.etymonline.com) and therefore requires internet connection. Consider thanking Douglas for this wonderful resource with a [donation](https://www.paypal.com/donate/?cmd=_donations&business=byronic106@yahoo.com&lc=US&item_name=Donation+to%20+Help+Keep+Etymonline+Free+and+Open&no_note=0&cn=&curency_code=USD&bn=PP-DonationsBF:btn_donateCC_LG.gif:NonHosted).
+
 ### Great for
+
 🌱 ESL learners
 
 🌱 Studying law, medicine, botany, chemistry, physics, philosophy, linguistics, architecture and more
 
 🌱 Enhancing the clarity of your writing
 
-🌱  Nerds just plain curious about language history and word origins
+🌱 Nerds just plain curious about language history and word origins
 
-   
 ## How to use
 
 1. Highlight all or part of a word in your notes
@@ -34,18 +35,9 @@
 
 ![demo command palette](https://github.com/clairefro/assets/blob/main/obsidian-plugin-etymology-lookup/demo-cp.gif)
 
-<<<<<<< HEAD
-=======
 #### Run from right-click menu
 
 <img width="777" alt="image" src="https://github.com/clairefro/obsidian-plugin-etymology-lookup/assets/9841162/b7145d12-e23c-4f35-9aba-682df162a857">
-
-### Great for
-
--   Internalizing the meaning of terms used in medicine, chemistry, biology, anatomy, law, philosophy, etc
--   Learning English
--   Nerds just plain curious about language history and word origins
->>>>>>> 7f1686bd
 
 ## Contribute
 
